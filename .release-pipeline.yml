--- conflicted
+++ resolved
@@ -30,24 +30,17 @@
     displayName: 'Install dependencies'
 
   - script: |
-<<<<<<< HEAD
-      pip install pytest pytest-cov
       pytest tests --cov=serious
     displayName: 'Test'
 
   - script: |
-=======
-      pytest tests --cov=serious --cov-report=html
-    displayName: 'Test'
-
-  - script: |
+      pip install coveralls
       coveralls
     displayName: 'Save code coverage'
     env:
       COVERALLS_REPO_TOKEN: $(COVERALLS_REPO_TOKEN)
 
   - script: |
->>>>>>> 00e2c267
       pip install setuptools wheel
       python setup.py sdist bdist_wheel
       twine upload dist/* -u serious -p $(PYPI_PASSWORD)
