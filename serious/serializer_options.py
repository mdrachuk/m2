from __future__ import annotations

from abc import abstractmethod, ABC
from dataclasses import replace, is_dataclass
from datetime import datetime, timezone
from decimal import Decimal
from enum import Enum
from typing import _GenericAlias, List  # type: ignore # _GenericAlias exists!
from uuid import UUID

from serious.attr import Attr
from serious.field_serializers import (FieldSerializer, DirectFieldSerializer, OptionalFieldSerializer,
                                       DictFieldSerializer, CollectionFieldSerializer, DataclassFieldSerializer,
                                       MetadataFieldSerializer)
from serious.utils import _is_optional, _is_mapping, _is_collection

if False:  # To reference in typings
    from serious.serialization import SeriousSerializer

local_tz = datetime.now(timezone.utc).astimezone().tzinfo


class SerializerOption(ABC):
    @abstractmethod
    def fits(self, attr: Attr) -> bool:
        raise NotImplementedError

    @abstractmethod
    def factory(self, attr: Attr, sr: SeriousSerializer) -> FieldSerializer:
        raise NotImplementedError

    @staticmethod
    def defaults() -> List[SerializerOption]:
        return [
<<<<<<< HEAD
            MetadataSrOption(),
            OptionalSrOption(),
            MappingSrOption(),
            CollectionSrOption(),
            PrimitiveSrOption(),
            DataclassSrOption(),
            DateTimeTimestampSrOption(),
            UuidSrOption(),
            EnumSrOption(),
        ]


class MetadataSrOption(SerializerOption):
    def fits(self, attr: Attr) -> bool:
        return attr.contains_serious_metadata

    def factory(self, attr: Attr, sr: SeriousSerializer) -> FieldSerializer:
        return MetadataFieldSerializer(attr)


class OptionalSrOption(SerializerOption):
    def fits(self, attr: Attr) -> bool:
        return isinstance(attr.type, _GenericAlias) and _is_optional(attr.type)

    def factory(self, attr: Attr, sr: SeriousSerializer) -> FieldSerializer:
        present_sr = sr.field_serializer(replace(attr, type=attr.type.__args__[0]), tracked=False)
        return OptionalFieldSerializer(attr, present_sr)


class MappingSrOption(SerializerOption):
    def fits(self, attr: Attr) -> bool:
        return isinstance(attr.type, _GenericAlias) and _is_mapping(attr.type)

    def factory(self, attr: Attr, sr: SeriousSerializer) -> FieldSerializer:
        key_sr = sr.field_serializer(replace(attr, type=attr.type.__args__[0]), tracked=False)
        val_sr = sr.field_serializer(replace(attr, type=attr.type.__args__[1]), tracked=False)
        return DictFieldSerializer(attr, key=key_sr, value=val_sr)


class CollectionSrOption(SerializerOption):
    def fits(self, attr: Attr) -> bool:
        return isinstance(attr.type, _GenericAlias) and _is_collection(attr.type)

    def factory(self, attr: Attr, sr: SeriousSerializer) -> FieldSerializer:
        item_sr = sr.field_serializer(replace(attr, type=attr.type.__args__[0]), tracked=False)
        return CollectionFieldSerializer(attr, each=item_sr)


class PrimitiveSrOption(SerializerOption):
    def fits(self, attr: Attr) -> bool:
        return issubclass(attr.type, (str, int, float, bool))

    def factory(self, attr: Attr, sr: SeriousSerializer) -> FieldSerializer:
        return DirectFieldSerializer(attr, load=attr.type, dump=attr.type)


class DataclassSrOption(SerializerOption):
    def fits(self, attr: Attr) -> bool:
        return is_dataclass(attr.type)

    def factory(self, attr: Attr, sr: SeriousSerializer) -> FieldSerializer:
        dataclass_sr = sr.child_serializer(attr.type)
        return DataclassFieldSerializer(attr, dataclass_sr)


class DateTimeTimestampSrOption(SerializerOption):
    def fits(self, attr: Attr) -> bool:
        return issubclass(attr.type, datetime)

    def factory(self, attr: Attr, sr: SeriousSerializer) -> FieldSerializer:
        return DirectFieldSerializer(
            attr,
            load=lambda o: datetime.fromtimestamp(o, local_tz),  # type: ignore # gonna be float
            dump=lambda o: o.timestamp()
        )


class UuidSrOption(SerializerOption):
    def fits(self, attr: Attr) -> bool:
        return issubclass(attr.type, UUID)

    def factory(self, attr: Attr, sr: SeriousSerializer) -> FieldSerializer:
        return DirectFieldSerializer(  # type: ignore # UUID constructor in load
            attr,
            load=UUID,
            dump=lambda o: str(o)
        )


class EnumSrOption(SerializerOption):
    def fits(self, attr: Attr) -> bool:
        return issubclass(attr.type, Enum)

    def factory(self, attr: Attr, sr: SeriousSerializer) -> FieldSerializer:
        return DirectFieldSerializer(attr, load=attr.type, dump=lambda o: o.value)
=======
            metadata,
            optional,
            mapping,
            collection,
            primitive,
            dc,
            datetime_timestamp,
            uuid,
            decimal,
            enum,
        ]


def _optional_sr_factory(attr: Attr, sr: SeriousSerializer) -> FieldSerializer:
    present_sr = sr.field_serializer(replace(attr, type=attr.type.__args__[0]), tracked=False)
    return OptionalFieldSerializer(attr, present_sr)


def _mapping_sr_factory(attr: Attr, sr: SeriousSerializer) -> FieldSerializer:
    key_sr = sr.field_serializer(replace(attr, type=attr.type.__args__[0]), tracked=False)
    val_sr = sr.field_serializer(replace(attr, type=attr.type.__args__[1]), tracked=False)
    return DictFieldSerializer(attr, key=key_sr, value=val_sr)


def _collection_sr_factory(attr: Attr, sr: SeriousSerializer) -> FieldSerializer:
    item_sr = sr.field_serializer(replace(attr, type=attr.type.__args__[0]), tracked=False)
    return CollectionFieldSerializer(attr, each=item_sr)


def _dataclass_sr_factory(attr: Attr, sr: SeriousSerializer) -> FieldSerializer:
    dataclass_sr = sr.child_serializer(attr.type)
    return DataclassFieldSerializer(attr, dataclass_sr)


metadata = SerializerOption(
    fits=lambda attr: attr.contains_serious_metadata,
    factory=lambda attr, sr: MetadataFieldSerializer(attr)
)

optional = SerializerOption(
    fits=lambda attr: isinstance(attr.type, _GenericAlias) and _is_optional(attr.type),
    factory=_optional_sr_factory
)

mapping = SerializerOption(
    fits=lambda attr: isinstance(attr.type, _GenericAlias) and _is_mapping(attr.type),
    factory=_mapping_sr_factory
)

collection = SerializerOption(
    fits=lambda attr: isinstance(attr.type, _GenericAlias) and _is_collection(attr.type),
    factory=_collection_sr_factory
)
primitive = SerializerOption(
    fits=lambda attr: issubclass(attr.type, (str, int, float, bool)),
    factory=lambda attr, sr: DirectFieldSerializer(attr, load=attr.type, dump=attr.type)
)

dc = SerializerOption(
    fits=lambda attr: is_dataclass(attr.type),
    factory=_dataclass_sr_factory
)
datetime_timestamp = SerializerOption(
    fits=lambda attr: issubclass(attr.type, datetime),
    factory=lambda attr, sr: DirectFieldSerializer(
        attr,
        load=lambda o: datetime.fromtimestamp(o, local_tz),  # type: ignore # gonna be float
        dump=lambda o: o.timestamp()
    )
)
uuid = SerializerOption(
    fits=lambda attr: issubclass(attr.type, UUID),
    factory=lambda attr, sr: DirectFieldSerializer(  # type: ignore # UUID constructor in load
        attr,
        load=UUID,
        dump=lambda o: str(o)
    )
)
decimal = SerializerOption(
    fits=lambda attr: issubclass(attr.type, Decimal),
    factory=lambda attr, sr: DirectFieldSerializer(  # type: ignore # Decimal constructor in load
        attr,
        load=Decimal,
        dump=lambda o: str(o)
    )
)
enum = SerializerOption(
    fits=lambda attr: issubclass(attr.type, Enum),
    factory=lambda attr, sr: DirectFieldSerializer(attr, load=attr.type, dump=lambda o: o.value)
)
>>>>>>> 9c5d1270
<|MERGE_RESOLUTION|>--- conflicted
+++ resolved
@@ -32,7 +32,6 @@
     @staticmethod
     def defaults() -> List[SerializerOption]:
         return [
-<<<<<<< HEAD
             MetadataSrOption(),
             OptionalSrOption(),
             MappingSrOption(),
@@ -41,6 +40,7 @@
             DataclassSrOption(),
             DateTimeTimestampSrOption(),
             UuidSrOption(),
+            DecimalSrOption(),
             EnumSrOption(),
         ]
 
@@ -122,101 +122,21 @@
         )
 
 
+class DecimalSrOption(SerializerOption):
+    def fits(self, attr: Attr) -> bool:
+        return issubclass(attr.type, Decimal)
+
+    def factory(self, attr: Attr, sr: SeriousSerializer) -> FieldSerializer:
+        return DirectFieldSerializer(  # type: ignore # Decimal constructor in load
+        attr,
+        load=Decimal,
+        dump=lambda o: str(o)
+    )
+
+
 class EnumSrOption(SerializerOption):
     def fits(self, attr: Attr) -> bool:
         return issubclass(attr.type, Enum)
 
     def factory(self, attr: Attr, sr: SeriousSerializer) -> FieldSerializer:
-        return DirectFieldSerializer(attr, load=attr.type, dump=lambda o: o.value)
-=======
-            metadata,
-            optional,
-            mapping,
-            collection,
-            primitive,
-            dc,
-            datetime_timestamp,
-            uuid,
-            decimal,
-            enum,
-        ]
-
-
-def _optional_sr_factory(attr: Attr, sr: SeriousSerializer) -> FieldSerializer:
-    present_sr = sr.field_serializer(replace(attr, type=attr.type.__args__[0]), tracked=False)
-    return OptionalFieldSerializer(attr, present_sr)
-
-
-def _mapping_sr_factory(attr: Attr, sr: SeriousSerializer) -> FieldSerializer:
-    key_sr = sr.field_serializer(replace(attr, type=attr.type.__args__[0]), tracked=False)
-    val_sr = sr.field_serializer(replace(attr, type=attr.type.__args__[1]), tracked=False)
-    return DictFieldSerializer(attr, key=key_sr, value=val_sr)
-
-
-def _collection_sr_factory(attr: Attr, sr: SeriousSerializer) -> FieldSerializer:
-    item_sr = sr.field_serializer(replace(attr, type=attr.type.__args__[0]), tracked=False)
-    return CollectionFieldSerializer(attr, each=item_sr)
-
-
-def _dataclass_sr_factory(attr: Attr, sr: SeriousSerializer) -> FieldSerializer:
-    dataclass_sr = sr.child_serializer(attr.type)
-    return DataclassFieldSerializer(attr, dataclass_sr)
-
-
-metadata = SerializerOption(
-    fits=lambda attr: attr.contains_serious_metadata,
-    factory=lambda attr, sr: MetadataFieldSerializer(attr)
-)
-
-optional = SerializerOption(
-    fits=lambda attr: isinstance(attr.type, _GenericAlias) and _is_optional(attr.type),
-    factory=_optional_sr_factory
-)
-
-mapping = SerializerOption(
-    fits=lambda attr: isinstance(attr.type, _GenericAlias) and _is_mapping(attr.type),
-    factory=_mapping_sr_factory
-)
-
-collection = SerializerOption(
-    fits=lambda attr: isinstance(attr.type, _GenericAlias) and _is_collection(attr.type),
-    factory=_collection_sr_factory
-)
-primitive = SerializerOption(
-    fits=lambda attr: issubclass(attr.type, (str, int, float, bool)),
-    factory=lambda attr, sr: DirectFieldSerializer(attr, load=attr.type, dump=attr.type)
-)
-
-dc = SerializerOption(
-    fits=lambda attr: is_dataclass(attr.type),
-    factory=_dataclass_sr_factory
-)
-datetime_timestamp = SerializerOption(
-    fits=lambda attr: issubclass(attr.type, datetime),
-    factory=lambda attr, sr: DirectFieldSerializer(
-        attr,
-        load=lambda o: datetime.fromtimestamp(o, local_tz),  # type: ignore # gonna be float
-        dump=lambda o: o.timestamp()
-    )
-)
-uuid = SerializerOption(
-    fits=lambda attr: issubclass(attr.type, UUID),
-    factory=lambda attr, sr: DirectFieldSerializer(  # type: ignore # UUID constructor in load
-        attr,
-        load=UUID,
-        dump=lambda o: str(o)
-    )
-)
-decimal = SerializerOption(
-    fits=lambda attr: issubclass(attr.type, Decimal),
-    factory=lambda attr, sr: DirectFieldSerializer(  # type: ignore # Decimal constructor in load
-        attr,
-        load=Decimal,
-        dump=lambda o: str(o)
-    )
-)
-enum = SerializerOption(
-    fits=lambda attr: issubclass(attr.type, Enum),
-    factory=lambda attr, sr: DirectFieldSerializer(attr, load=attr.type, dump=lambda o: o.value)
-)
->>>>>>> 9c5d1270
+        return DirectFieldSerializer(attr, load=attr.type, dump=lambda o: o.value)